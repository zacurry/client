//
// globals
//
//   All of the global objects in the libkb namespace that are shared
//   and mutated across various source files are here.  They are
//   accessed like `G.Session` or `G.LoginState`.  They're kept
//   under the `G` namespace to better keep track of them all.
//
//   The globals are built up gradually as the process comes up.
//   At first, we only have a logger, but eventually we add
//   command-line flags, configuration and environment, and accordingly,
//   might actually go back and change the Logger.

package libkb

import (
	"fmt"
	"io"
	"os"
)

type Global struct {
	Log           *Logger       // Handles all logging
	Session       *Session      // The user's session cookie, &c
	SessionWriter SessionWriter // To write the session back out
	LoginState    *LoginState   // What phase of login the user's in
	Env           *Env          // Env variables, cmdline args & config
	Keyrings      *Keyrings     // Gpg Keychains holding keys
	API           API           // How to make a REST call to the server
	Terminal      Terminal      // For prompting for passwords and input
	UserCache     *UserCache    // LRU cache of users in memory
	LocalDb       *JsonLocalDb  // Local DB for cache
	MerkleClient  *MerkleClient // client for querying server's merkle sig tree
	XAPI          ExternalAPI   // for contacting Twitter, Github, etc.
	Output        io.Writer     // where 'Stdout'-style output goes
<<<<<<< HEAD
	ProofCache    *ProofCache   // where to cache proof results
=======
	SecretEntry   *SecretEntry  // a terminal-or-pinentry system
>>>>>>> 4bc70545
}

var G Global = Global{
	Log: NewDefaultLogger(),
}

func (g *Global) SetCommandLine(cmd CommandLine) { g.Env.SetCommandLine(cmd) }

func (g *Global) Init() {
	g.Env = NewEnv(nil, nil)
	g.LoginState = NewLoginState()
	g.Session = NewSession()
	g.SessionWriter = g.Session
}

func (g *Global) ConfigureLogging() error {
	g.Log.Configure(g.Env)
	g.Output = os.Stdout
	return nil
}

func (g *Global) ConfigureConfig() error {
	c := NewJsonConfigFile(g.Env.GetConfigFilename())
	err := c.Load(true)
	if err != nil {
		return fmt.Errorf("Failed to open config file: %s\n", err.Error())
	}
	g.Env.SetConfig(*c)
	g.Env.SetConfigWriter(c)
	return nil
}

func (g *Global) ConfigureKeyring() error {
	c := NewKeyrings(*g.Env)
	err := c.Load()
	if err != nil {
		return fmt.Errorf("Failed to configure keyrings: %s", err.Error())
	}
	g.Keyrings = c
	return nil
}

func (g Global) StartupMessage() {
	VersionMessage(func(s string) { g.Log.Debug(s) })
}

func (g *Global) ConfigureAPI() error {
	iapi, xapi, err := NewApiEngines(*g.Env)
	if err != nil {
		return fmt.Errorf("Failed to configure API access: %s", err.Error())
	}
	g.API = iapi
	g.XAPI = xapi
	return nil
}

func (g *Global) ConfigureTerminal() error {
	g.Terminal = NewTerminalImplementation()
	return nil
}

func (g *Global) ConfigureCaches() (err error) {
	g.UserCache, err = NewUserCache(g.Env.GetUserCacheSize())

	if err == nil {
		g.ProofCache, err = NewProofCache(g.Env.GetProofCacheSize())
	}

	// We consider the local DB as a cache; it's caching our
	// fetches from the server after all (and also our cryptographic
	// checking).
	if err == nil {
		g.LocalDb = NewJsonLocalDb(NewLevelDb())
		err = g.LocalDb.Open()
	}
	return
}

func (g *Global) ConfigureMerkleClient() error {
	var err error
	g.MerkleClient, err = LoadMerkleClient()
	return err
}

func (g *Global) Shutdown() error {
	var err error
	if g.Terminal != nil {
		tmp := g.Terminal.Shutdown()
		if tmp != nil && err == nil {
			err = tmp
		}
	}
	if g.LocalDb != nil {
		tmp := g.LocalDb.Close()
		if tmp != nil && err == nil {
			err = tmp
		}
	}
	return err
}

func (g *Global) RunCmdline(cmd Command) error {
	if err := g.InitCmdline(cmd); err != nil {
		return err
	}
	return cmd.Run()
}

func (g *Global) ConfigureSecretEntry() (err error) {
	g.SecretEntry = NewSecretEntry()
	return nil
}

func (g *Global) InitCmdline(cmd Command) error {
	var err error

	g.ConfigureLogging()
	if cmd.UseConfig() {
		if err = g.ConfigureConfig(); err != nil {
			return err
		}
	}
	if cmd.UseKeyring() {
		if err = g.ConfigureKeyring(); err != nil {
			return err
		}
	}
	if cmd.UseAPI() {
		if err = g.ConfigureAPI(); err != nil {
			return err
		}
	}
	if cmd.UseTerminal() {
		if err = g.ConfigureTerminal(); err != nil {
			return err
		}
		// Assume for now that terminal -> secretentry
		if err = g.ConfigureSecretEntry(); err != nil {
			return err
		}
	}
	if err = g.ConfigureCaches(); err != nil {
		return err
	}

	if err = g.ConfigureMerkleClient(); err != nil {
		return err
	}

	G.StartupMessage()
	return nil
}

func (g *Global) OutputString(s string) {
	g.Output.Write([]byte(s))
}

func (g *Global) OutputBytes(b []byte) {
	g.Output.Write(b)
}<|MERGE_RESOLUTION|>--- conflicted
+++ resolved
@@ -33,11 +33,8 @@
 	MerkleClient  *MerkleClient // client for querying server's merkle sig tree
 	XAPI          ExternalAPI   // for contacting Twitter, Github, etc.
 	Output        io.Writer     // where 'Stdout'-style output goes
-<<<<<<< HEAD
 	ProofCache    *ProofCache   // where to cache proof results
-=======
 	SecretEntry   *SecretEntry  // a terminal-or-pinentry system
->>>>>>> 4bc70545
 }
 
 var G Global = Global{

// @flow
import GlobalError from './global-errors/container'
import Offline from './offline'
import React, {Component} from 'react'
import {compose, lifecycle} from 'recompose'
import TabBar, {tabBarHeight} from './tab-bar/index.render.native'
import {Box, NativeKeyboard, NativeKeyboardAvoidingView} from './common-adapters/index.native'
import {Dimensions, StatusBar} from 'react-native'
import {CardStack, NavigationActions} from 'react-navigation'
import {chatTab, loginTab} from './constants/tabs'
import {connect} from 'react-redux'
import {globalColors, globalStyles, statusBarHeight} from './styles/index.native'
import {isAndroid, isIOS} from './constants/platform'
import {navigateTo, navigateUp, switchTo} from './actions/route-tree'

import type {Props} from './nav'
import type {TypedState} from './constants/reducer'
import type {Tab} from './constants/tabs'
import type {NavigationAction} from 'react-navigation'
import type {RouteProps} from './route-tree/render-route'

type OwnProps = RouteProps<{}, {}>

class CardStackShim extends Component {
  getScreenConfig = () => null

  getComponentForRouteName = () => this.RenderRouteShim

  RenderRouteShim = ({navigation}) => {
    const route = navigation.state.params
    return this.props.renderRoute(route)
  }

  _dispatchShim = (action: NavigationAction) => {
    if (action.type === NavigationActions.BACK) {
      this.props.onNavigateBack()
    }
  }

  render () {
    const stack = this.props.stack

    const navigation = {
      state: {
        index: stack.size - 1,
        routes: stack.map(route => {
          const routeName = route.path.join('/')
          return {key: routeName, routeName, params: route}
        }).toArray(),
      },
      dispatch: this._dispatchShim,
    }

    return (
      <CardStack
        navigation={navigation}
        router={this}
        headerMode='none'
        mode={this.props.mode}
      />
    )
  }
}

<<<<<<< HEAD
const barStyle = ({showStatusBarDarkContent, underStatusBar}) => {
  // android always uses light-content
  if (!isIOS) {
    return 'light-content'
  }
  // allow an override when underStatusBar is true, but
  // the content being displayed has a light background
  if (showStatusBarDarkContent) {
    return 'dark-content'
  }
  // replicates original behaviour of showing light text
  // in the status bar when 'underStatusBar' is set to true
  if (underStatusBar) {
    return 'light-content'
  }
  // default to showing dark-content (dark text/icons) when
  // on iOS
  return 'dark-content'
}

function renderMainStackRoute (route) {
  const {underStatusBar, hideStatusBar, showStatusBarDarkContent} = route.tags
=======
function renderStackRoute (route) {
  const {underStatusBar, hideStatusBar} = route.tags
>>>>>>> 7a47df7c
  return (
    <Box style={route.tags.underStatusBar ? sceneWrapStyleUnder : sceneWrapStyleOver}>
      <StatusBar
        hidden={hideStatusBar}
        translucent={true}
        backgroundColor='rgba(0, 26, 51, 0.25)'
        barStyle={barStyle({showStatusBarDarkContent, underStatusBar})}
      />
      {route.component}
    </Box>
  )
}

const forIOS = ({hideNav, shim, tabBar}) => (
  <Box style={flexOne}>
    <NativeKeyboardAvoidingView behavior={'padding'} style={sceneWrapStyleUnder}>
      {shim}
    </NativeKeyboardAvoidingView>
    {!hideNav && tabBar}
  </Box>
)

const forAndroid = ({hideNav, shim, tabBar}) => (
  <Box style={flexOne}>
    <Box style={!hideNav ? styleScreenSpaceAndroid : flexOne}>
      {shim}
    </Box>
    {!hideNav &&
      <Box style={styleCollapsibleNavAndroid}>
        {tabBar}
      </Box>}
  </Box>
)

function MainNavStack (props: Props) {
  const screens = props.routeStack
  const shim = (
    <Box style={flexOne}>
      <CardStackShim
        key={props.routeSelected}
        stack={screens}
        renderRoute={renderStackRoute}
        onNavigateBack={props.navigateUp}
      />
      {![chatTab].includes(props.routeSelected) && <Offline reachability={props.reachability} appFocused={true} />}
      <GlobalError />
    </Box>
  )

  const tabBar = <TabBar
    onTabClick={props.switchTab}
    selectedTab={props.routeSelected}
    username={props.username}
    badgeNumbers={props.navBadges.toJS()}
  />

  const Container = isAndroid ? forAndroid : forIOS
  return <Container hideNav={props.hideNav} shim={shim} tabBar={tabBar} />
}

function Nav (props: Props) {
  const baseScreens = props.routeStack.filter(r => !r.tags.layerOnTop)
  if (!baseScreens.size) {
    throw new Error('no route component to render without layerOnTop tag')
  }

  const fullscreenPred = r => r.tags.fullscreen
  const mainScreens = baseScreens.takeUntil(fullscreenPred)
  const fullScreens = baseScreens.skipUntil(fullscreenPred)
    .unshift({
      path: ['main'],
      component: <MainNavStack {...props} routeStack={mainScreens} />,
      tags: {underStatusBar: true},  // don't pad nav stack (child screens have own padding)
    })

  const layerScreens = props.routeStack.filter(r => r.tags.layerOnTop)

  return (
    <Box style={globalStyles.fillAbsolute}>
      <CardStackShim
        stack={fullScreens}
        renderRoute={renderStackRoute}
        onNavigateBack={props.navigateUp}
        mode='modal'
      />
      {layerScreens.map(r => r.leafComponent)}
    </Box>
  )
}

const sceneWrapStyleUnder = {
  backgroundColor: globalColors.white,
  flex: 1,
}

const sceneWrapStyleOver = {
  backgroundColor: globalColors.white,
  flex: 1,
  paddingTop: statusBarHeight,
}

const styleScreenSpaceAndroid = {
  flex: -1,
  height: Dimensions.get('window').height - tabBarHeight,
}

const styleCollapsibleNavAndroid = {
  flexShrink: 999999,
}

const flexOne = {
  flex: 1,
}

const mapStateToProps = (state: TypedState, ownProps: OwnProps) => ({
  dumbFullscreen: state.dev.debugConfig.dumbFullscreen,
  hideNav: ownProps.routeSelected === loginTab,
  navBadges: state.notifications.get('navBadges'),
  reachability: state.gregor.reachability,
  username: state.config.username,
})

const mapDispatchToProps = (dispatch: Dispatch, ownProps: OwnProps) => ({
  navigateUp: () => dispatch(navigateUp()),
  switchTab: (tab: Tab) => {
    if (tab === chatTab && ownProps.routeSelected === tab) {
      dispatch(navigateTo(ownProps.routePath.push(tab)))
      return
    }

    const action = ownProps.routeSelected === tab ? navigateTo : switchTo
    // $FlowIssue TODO fix this
    dispatch(action(ownProps.routePath.push(tab)))
  },
})

const dismissKeyboardOnPathChange = lifecycle({
  componentWillReceiveProps (nextProps) {
    const nextPath = nextProps.routeStack.last().path
    const curPath = this.props.routeStack.last().path
    if (!nextPath.equals(curPath)) {
      NativeKeyboard.dismiss()
    }
  },
})

export default compose(
  connect(mapStateToProps, mapDispatchToProps),
  dismissKeyboardOnPathChange,
)(Nav)<|MERGE_RESOLUTION|>--- conflicted
+++ resolved
@@ -62,7 +62,6 @@
   }
 }
 
-<<<<<<< HEAD
 const barStyle = ({showStatusBarDarkContent, underStatusBar}) => {
   // android always uses light-content
   if (!isIOS) {
@@ -83,12 +82,8 @@
   return 'dark-content'
 }
 
-function renderMainStackRoute (route) {
+function renderStackRoute (route) {
   const {underStatusBar, hideStatusBar, showStatusBarDarkContent} = route.tags
-=======
-function renderStackRoute (route) {
-  const {underStatusBar, hideStatusBar} = route.tags
->>>>>>> 7a47df7c
   return (
     <Box style={route.tags.underStatusBar ? sceneWrapStyleUnder : sceneWrapStyleOver}>
       <StatusBar

--- conflicted
+++ resolved
@@ -18,11 +18,7 @@
 
 export type AttachmentProps = BaseProps & {
   message: AttachmentMessage,
-<<<<<<< HEAD
-  onDeleteMessage: () => void,
-=======
   onDeleteMessage: (message: AttachmentMessage) => void,
->>>>>>> cfa540ef
   onDownloadAttachment: () => void,
   onOpenInFileUI: () => void,
 }

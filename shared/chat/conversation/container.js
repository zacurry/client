--- conflicted
+++ resolved
@@ -4,18 +4,8 @@
 import Conversation from './index'
 import {List} from 'immutable'
 import {connect} from 'react-redux'
-<<<<<<< HEAD
 import {navigateAppend} from '../../actions/route-tree'
 import {withState, withHandlers, compose, branch, renderNothing, lifecycle} from 'recompose'
-=======
-import {downloadFilePath} from '../../util/file'
-import {getProfile} from '../../actions/tracker'
-import {onUserClick} from '../../actions/profile'
-import {openDialog as openRekeyDialog} from '../../actions/unlock-folders'
-import {pick} from 'lodash'
-import {isMobile} from '../../constants/platform'
-import {withState, withHandlers, compose} from 'recompose'
->>>>>>> b8eeb132
 
 import type {Props} from '.'
 import type {TypedState} from '../../constants/reducer'
@@ -26,6 +16,7 @@
   rekeyInfo: ?Constants.RekeyInfo,
   participants: List<string>,
   selectedConversationIDKey: ?Constants.ConversationIDKey,
+  showLoader: boolean,
   supersededBy: ?Constants.SupersedeInfo,
   supersedes: ?Constants.SupersedeInfo,
 }
@@ -39,80 +30,24 @@
 
 const mapStateToProps = (state: TypedState, {routePath, routeState}) => {
   const selectedConversationIDKey = routePath.last()
-<<<<<<< HEAD
   let finalizeInfo = null
   let rekeyInfo = null
   let supersedes = null
   let supersededBy = null
+  let showLoader = false
   let participants = List()
-=======
-
-  const you = state.config.username || ''
-  const followingMap = state.config.following
-  const metaDataMap = state.chat.get('metaData')
-
-  if (Constants.isPendingConversationIDKey(selectedConversationIDKey)) {
-    const tlfName = Constants.pendingConversationIDKeyToTlfName(selectedConversationIDKey)
-    if (tlfName) {
-      const participants = List(tlfName.split(','))
-
-      return {
-        bannerMessage: null,
-        followingMap: pick(followingMap, participants.toArray()),
-        messages: List(),
-        metaDataMap: metaDataMap.filter((k, v) => participants.contains(v)),
-        moreToLoad: false,
-        participants,
-        rekeyInfo: null,
-        selectedConversationIDKey,
-        showLoader: false,
-        threadLoadedOffline: false,
-        validated: true,
-        you,
-      }
-    }
-  }
->>>>>>> b8eeb132
 
   if (selectedConversationIDKey !== Constants.nothingSelected) {
     const conversationState = state.chat.get('conversationStates').get(selectedConversationIDKey)
     if (conversationState) {
       const inbox = state.chat.get('inbox')
       const selected = inbox && inbox.find(inbox => inbox.get('conversationIDKey') === selectedConversationIDKey)
-<<<<<<< HEAD
       participants = selected && selected.participants || List()
       rekeyInfo = state.chat.get('rekeyInfos').get(selectedConversationIDKey)
       finalizeInfo = state.chat.get('finalizedState').get(selectedConversationIDKey)
       supersedes = Constants.convSupersedesInfo(selectedConversationIDKey, state.chat)
       supersededBy = Constants.convSupersededByInfo(selectedConversationIDKey, state.chat)
-=======
-      const participants = selected && selected.participants || List()
-      const rekeyInfo = state.chat.get('rekeyInfos').get(selectedConversationIDKey)
-
-      const supersedes = Constants.convSupersedesInfo(selectedConversationIDKey, state.chat)
-      const supersededBy = Constants.convSupersededByInfo(selectedConversationIDKey, state.chat)
-      const finalizeInfo = state.chat.get('finalizedState').get(selectedConversationIDKey)
-
-      return {
-        bannerMessage: null,
-        firstNewMessageID: conversationState.firstNewMessageID,
-        followingMap: pick(followingMap, participants.toArray()),
-        messages: conversationState.messages,
-        metaDataMap: metaDataMap.filter((k, v) => participants.contains(v)),
-        moreToLoad: conversationState.moreToLoad,
-        participants,
-        rekeyInfo,
-        selectedConversationIDKey,
-        showLoader: !(selected && selected.state === 'unboxed') || conversationState.isRequesting,
-        validated: selected && selected.state === 'unboxed',
-        you,
-        supersedes,
-        supersededBy,
-        threadLoadedOffline: conversationState.loadedOffline,
-        finalizeInfo,
-        editingMessage: state.chat.get('editingMessage'),
-      }
->>>>>>> b8eeb132
+      showLoader = !(selected && selected.state === 'unboxed') || conversationState.isRequesting
     }
   }
 
@@ -121,7 +56,7 @@
     participants,
     rekeyInfo,
     selectedConversationIDKey,
-<<<<<<< HEAD
+    showLoader,
     supersededBy,
     supersedes,
   }
@@ -129,28 +64,8 @@
 
 const mapDispatchToProps = (dispatch: Dispatch, {setRouteState, navigateUp}) => ({
   _onAttach: (selectedConversation, inputs: Array<Constants.AttachmentInput>) => { dispatch(navigateAppend([{props: {conversationIDKey: selectedConversation, inputs}, selected: 'attachmentInput'}])) },
-=======
-    showLoader: false,
-    supersededBy: null,
-    supersedes: null,
-    threadLoadedOffline: false,
-    validated: false,
-    you,
-  }
-}
-
-const mapDispatchToProps = (dispatch: Dispatch, {setRouteState, navigateUp, navigateAppend, routePath}) => ({
-  onAttach: (selectedConversation, inputs: Array<Constants.AttachmentInput>) => { dispatch(navigateAppend([{props: {conversationIDKey: selectedConversation, inputs}, selected: 'attachmentInput'}])) },
->>>>>>> b8eeb132
   onBack: () => dispatch(navigateUp()),
   onOpenConversation: (conversationIDKey: Constants.ConversationIDKey) => dispatch(Creators.openConversation(conversationIDKey)),
-<<<<<<< HEAD
-=======
-  onOpenInFileUI: (path: string) => dispatch(({payload: {path}, type: 'fs:openInFileUI'}: OpenInFileUI)),
-  onOpenInPopup: (message: Constants.AttachmentMessage) => dispatch(Creators.openAttachmentPopup(message, routePath)),
-  onRetryAttachment: (message: Constants.AttachmentMessage) => dispatch(Creators.retryAttachment(message)),
-  onRetryMessage: (conversationIDKey: Constants.ConversationIDKey, outboxID: Constants.OutboxIDKey) => dispatch(Creators.retryMessage(conversationIDKey, outboxID)),
->>>>>>> b8eeb132
   startConversation: (users: Array<string>) => dispatch(Creators.startConversation(users, true)),
 })
 

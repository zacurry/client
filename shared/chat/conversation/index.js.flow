--- conflicted
+++ resolved
@@ -3,13 +3,8 @@
 import * as Constants from '../../constants/chat'
 
 export type Props = {
-<<<<<<< HEAD
   editLastMessageCounter: number,
-=======
   showLoader: boolean,
-  focusInputCounter: number,
-  bannerMessage: ?BannerMessage,
->>>>>>> b8eeb132
   finalizeInfo: ?Constants.FinalizeInfo,
   focusInputCounter: number,
   listScrollDownCounter: number,

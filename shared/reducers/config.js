// @flow
import * as Constants from '../constants/config'
import * as CommonConstants from '../constants/common'
import {isMobile} from '../constants/platform'

import type {Tab} from '../constants/tabs'
import type {Action} from '../constants/types/flux'
import type {BootStatus} from '../constants/config'
import type {Config, DeviceID, ExtendedStatus} from '../constants/types/flow-types'

export type ConfigState = {
  appFocused: boolean,
  hideKeyboard: number,
  bootStatus: BootStatus,
  bootstrapTriesRemaining: number,
  config: ?Config,
  daemonError: ?Error,
  error: ?any,
  extendedConfig: ?ExtendedStatus,
  followers: {[key: string]: true},
  following: {[key: string]: true},
  globalError: ?Error,
  kbfsPath: string,
  launchedViaPush: boolean,
  loggedIn: boolean,
  registered: boolean,
  readyForBootstrap: boolean,
  uid: ?string,
  username: ?string,
  initialTab: ?Tab,
  initialLink: ?string,
  deviceID: ?DeviceID,
  deviceName: ?string,
}

// Mobile is ready for bootstrap automatically, desktop needs to wait for
// the installer.
const readyForBootstrap = isMobile

const initialState: ConfigState = {
  appFocused: true,
<<<<<<< HEAD
  hideKeyboard: 1,
=======
>>>>>>> c275e497
  bootStatus: 'bootStatusLoading',
  bootstrapTriesRemaining: Constants.MAX_BOOTSTRAP_TRIES,
  config: null,
  daemonError: null,
  error: null,
  extendedConfig: null,
  followers: {},
  following: {},
  globalError: null,
  initialTab: null,
  initialLink: null,
  kbfsPath: Constants.defaultKBFSPath,
  launchedViaPush: false,
  loggedIn: false,
  registered: false,
  readyForBootstrap,
  uid: null,
  username: null,
  deviceID: null,
  deviceName: null,
}

function arrayToObjectSet (arr) {
  if (!arr) {
    return {}
  }

  return arr.reduce((obj, key) => {
    obj[key] = true
    return obj
  }, {})
}

export default function (state: ConfigState = initialState, action: Action): ConfigState {
  switch (action.type) {
    case CommonConstants.resetStore:
      return {
        ...initialState,
        readyForBootstrap: state.readyForBootstrap,
      }

    case Constants.configLoaded:
      if (action.payload && action.payload.config) {
        return {
          ...state,
          config: action.payload.config,
        }
      }
      return state

    case Constants.extendedConfigLoaded:
      if (action.payload && action.payload.extendedConfig) {
        return {
          ...state,
          extendedConfig: action.payload.extendedConfig,
        }
      }
      return state

    case Constants.changeKBFSPath:
      if (action.payload && action.payload.path) {
        return {
          ...state,
          kbfsPath: action.payload.path,
        }
      }
      return state

    case 'config:readyForBootstrap': {
      return {
        ...state,
        readyForBootstrap: true,
      }
    }

    case Constants.bootstrapSuccess: {
      return {
        ...state,
        bootStatus: 'bootStatusBootstrapped',
      }
    }

    case Constants.bootstrapStatusLoaded:
      const {bootstrapStatus} = action.payload
      return {
        ...state,
        ...bootstrapStatus,
        following: arrayToObjectSet(bootstrapStatus.following),
        followers: arrayToObjectSet(bootstrapStatus.followers),
      }

    case Constants.bootstrapAttemptFailed: {
      return {
        ...state,
        bootstrapTriesRemaining: state.bootstrapTriesRemaining - 1,
      }
    }

    case Constants.bootstrapFailed: {
      return {
        ...state,
        bootStatus: 'bootStatusFailure',
      }
    }

    case Constants.bootstrapRetry: {
      return {
        ...state,
        bootStatus: 'bootStatusLoading',
        bootstrapTriesRemaining: Constants.MAX_BOOTSTRAP_TRIES,
      }
    }

    case Constants.setLaunchedViaPush: {
      return {
        ...state,
        launchedViaPush: action.payload,
      }
    }

    case Constants.updateFollowing: {
      const {username, isTracking} = action.payload
      return {
        ...state,
        following: {
          ...state.following,
          [username]: isTracking,
        },
      }
    }

    case Constants.globalErrorDismiss: {
      return {
        ...state,
        globalError: null,
      }
    }
    case Constants.globalError: {
      const error = action.payload
      if (error) {
        console.warn('Error (global):', error)
      }
      return {
        ...state,
        globalError: error,
      }
    }
    case Constants.daemonError: {
      const error = action.payload.daemonError
      if (error) {
        console.warn('Error (daemon):', error)
      }
      return {
        ...state,
        daemonError: error,
      }
    }

    case 'config:setInitialTab': {
      return {
        ...state,
        initialTab: action.payload.tab,
      }
    }

    case 'config:setInitialLink': {
      return {
        ...state,
        initialLink: action.payload.url,
      }
    }

    case 'app:changedFocus':
      return {
        ...state,
        appFocused: action.payload.appFocused,
      }

    case 'app:hideKeyboard':
      return {
        ...state,
        hideKeyboard: state.hideKeyboard + 1,
      }

    default:
      return state
  }
}<|MERGE_RESOLUTION|>--- conflicted
+++ resolved
@@ -39,10 +39,7 @@
 
 const initialState: ConfigState = {
   appFocused: true,
-<<<<<<< HEAD
   hideKeyboard: 1,
-=======
->>>>>>> c275e497
   bootStatus: 'bootStatusLoading',
   bootstrapTriesRemaining: Constants.MAX_BOOTSTRAP_TRIES,
   config: null,
